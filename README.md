--- conflicted
+++ resolved
@@ -18,10 +18,7 @@
 * Email users with a PDF of the meal selection for that week
 	- This is tricky with a public repo. Might need to set up a web server to accept requests to interact with email
     - Could include a PDF of the recipe in the email as well
-<<<<<<< HEAD
     - Meals could have an optimal recipe parameter (would have stored elsewhere from the JSON), and then if present the email would contain the recipes in order
-* Include ingredients required in meals JSON
-* Allow the generation of a shopping list from the selection recommended
 
 ## Email Support
 
@@ -29,7 +26,4 @@
 
 At present if you want email support you must create an email robot and follow e.g. the information [here](https://realpython.com/python-send-email/) to allow for automated sending of emails from this address. You can also disable the email support in the script if this feature isn't required. 
 
-In the future, the solution is to have the script send a request to a web server which emails back the weekly recommendation and shopping list.
-=======
-    - Meals could have an optional recipe parameter (would have stored elsewhere from the JSON), and then if present the email would contain the recipes in order
->>>>>>> 5e8f5da6
+In the future, the solution is to have the script send a request to a web server which emails back the weekly recommendation and shopping list.